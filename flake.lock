--- conflicted
+++ resolved
@@ -182,13 +182,11 @@
     "flake-compat": {
       "flake": false,
       "locked": {
-        "lastModified": 1673956053,
-        "narHash": "sha256-4gtG9iQuiKITOjNQQeQIpoIB6b16fm+504Ch3sNKLd8=",
-<<<<<<< HEAD
-=======
+        "lastModified": 1696426674,
+        "narHash": "sha256-kvjfFW7WAETZlt09AgDn1MrtKzP7t90Vf7vypd3OL1U=",
         "owner": "edolstra",
         "repo": "flake-compat",
-        "rev": "35bb57c0c8d8b62bbfd284272c928ceb64ddbde9",
+        "rev": "0f9255e01c2351cc7d116c072cb317785dd33b33",
         "type": "github"
       },
       "original": {
@@ -250,10 +248,9 @@
       "locked": {
         "lastModified": 1650374568,
         "narHash": "sha256-Z+s0J8/r907g149rllvwhb4pKi8Wam5ij0st8PwAh+E=",
->>>>>>> 0c2fb120
         "owner": "edolstra",
         "repo": "flake-compat",
-        "rev": "35bb57c0c8d8b62bbfd284272c928ceb64ddbde9",
+        "rev": "b4a34015c698c7793d592d66adbab377907a2be8",
         "type": "github"
       },
       "original": {
@@ -266,14 +263,12 @@
       "inputs": {
         "systems": "systems"
       },
-<<<<<<< HEAD
-=======
-      "locked": {
-        "lastModified": 1694529238,
-        "narHash": "sha256-zsNZZGTGnMOf9YpHKJqMSsa0dXbfmxeoJ7xHlrt+xmY=",
-        "owner": "numtide",
-        "repo": "flake-utils",
-        "rev": "ff7b65b44d01cf9ba6a71320833626af21126384",
+      "locked": {
+        "lastModified": 1710146030,
+        "narHash": "sha256-SZ5L6eA7HJ/nmkzGG7/ISclqe6oZdOZTNoesiInkXPQ=",
+        "owner": "numtide",
+        "repo": "flake-utils",
+        "rev": "b1d9ab70662946ef0850d488da1c9019f3a9752a",
         "type": "github"
       },
       "original": {
@@ -297,13 +292,12 @@
       }
     },
     "flake-utils_3": {
->>>>>>> 0c2fb120
-      "locked": {
-        "lastModified": 1694529238,
-        "narHash": "sha256-zsNZZGTGnMOf9YpHKJqMSsa0dXbfmxeoJ7xHlrt+xmY=",
-        "owner": "numtide",
-        "repo": "flake-utils",
-        "rev": "ff7b65b44d01cf9ba6a71320833626af21126384",
+      "locked": {
+        "lastModified": 1667395993,
+        "narHash": "sha256-nuEHfE/LcWyuSWnS8t12N1wc105Qtau+/OdUAjtQ0rA=",
+        "owner": "numtide",
+        "repo": "flake-utils",
+        "rev": "5aed5285a952e0b949eb3ba02c12fa4fcfef535f",
         "type": "github"
       },
       "original": {
@@ -314,19 +308,11 @@
     },
     "flake-utils_4": {
       "locked": {
-<<<<<<< HEAD
-        "lastModified": 1696165369,
-        "narHash": "sha256-pd1cjFHCoEf9q5f9B0HhlOwwpBI9RP3HbUE6xjI7wAI=",
-        "owner": "NixOS",
-        "repo": "nixpkgs",
-        "rev": "d7186d62bb68fac3c90f1d95515e613ef299e992",
-=======
         "lastModified": 1653893745,
         "narHash": "sha256-0jntwV3Z8//YwuOjzhV2sgJJPt+HY6KhU7VZUL0fKZQ=",
         "owner": "numtide",
         "repo": "flake-utils",
         "rev": "1ed9fb1935d260de5fe1c2f7ee0ebaae17ed2fa1",
->>>>>>> 0c2fb120
         "type": "github"
       },
       "original": {
@@ -337,13 +323,6 @@
     },
     "flake-utils_5": {
       "locked": {
-<<<<<<< HEAD
-        "lastModified": 1696039360,
-        "narHash": "sha256-g7nIUV4uq1TOVeVIDEZLb005suTWCUjSY0zYOlSBsyE=",
-        "owner": "NixOS",
-        "repo": "nixpkgs",
-        "rev": "32dcb45f66c0487e92db8303a798ebc548cadedc",
-=======
         "lastModified": 1659877975,
         "narHash": "sha256-zllb8aq3YO3h8B/U0/J1WBgAL8EX5yWf5pMj3G0NAmc=",
         "owner": "numtide",
@@ -360,16 +339,16 @@
     "get-tested-src": {
       "flake": false,
       "locked": {
-        "lastModified": 1687355864,
-        "narHash": "sha256-yQ4coxfnp2Jsw1kvwf2/Zn72Kltze2WrfHN54eLR070=",
-        "owner": "Sereja313",
+        "lastModified": 1704576937,
+        "narHash": "sha256-STgnzFljXb4deHTGrIQc56YMX7Unmiy8P9NWwkChbYI=",
+        "owner": "Kleidukos",
         "repo": "get-tested",
-        "rev": "455bbd047374ed907900b49641a4ea7f0a905709",
-        "type": "github"
-      },
-      "original": {
-        "owner": "Sereja313",
-        "ref": "issue-8-emit-ghc-versions",
+        "rev": "64f016a0c53edfe52c237301ce062455344b51ac",
+        "type": "github"
+      },
+      "original": {
+        "owner": "Kleidukos",
+        "ref": "v0.1.6.0",
         "repo": "get-tested",
         "type": "github"
       }
@@ -477,7 +456,6 @@
         "owner": "input-output-hk",
         "repo": "haskell.nix",
         "rev": "fce554bc6a41d12f7a18a0e8290bf43f925d7a29",
->>>>>>> 0c2fb120
         "type": "github"
       },
       "original": {
@@ -516,13 +494,8 @@
         "lastModified": 1671755331,
         "narHash": "sha256-hXsgJj0Cy0ZiCiYdW2OdBz5WmFyOMKuw4zyxKpgUKm4=",
         "owner": "NixOS",
-<<<<<<< HEAD
-        "ref": "nixos-23.05",
-        "repo": "nixpkgs",
-=======
         "repo": "hydra",
         "rev": "f48f00ee6d5727ae3e488cbf9ce157460853fea8",
->>>>>>> 0c2fb120
         "type": "github"
       },
       "original": {
@@ -770,11 +743,11 @@
     },
     "nixpkgs": {
       "locked": {
-        "lastModified": 1696165369,
-        "narHash": "sha256-pd1cjFHCoEf9q5f9B0HhlOwwpBI9RP3HbUE6xjI7wAI=",
-        "owner": "NixOS",
-        "repo": "nixpkgs",
-        "rev": "d7186d62bb68fac3c90f1d95515e613ef299e992",
+        "lastModified": 1710313540,
+        "narHash": "sha256-HtTTpGe0azsEJVaT9RvbGFGB4idUneraLiUTxFb3ABM=",
+        "owner": "NixOS",
+        "repo": "nixpkgs",
+        "rev": "4008381882569ab4773f2ba0d7b7bbde8f665672",
         "type": "github"
       },
       "original": {
@@ -1044,11 +1017,11 @@
         ]
       },
       "locked": {
-        "lastModified": 1695391091,
-        "narHash": "sha256-vYBB7s9bJxgmMQXFg4XWSd3VW4CYjnBRy7mkv1QXsiE=",
+        "lastModified": 1710322711,
+        "narHash": "sha256-1q44s86q35YLtT+y0FUPI9teTqrgNZMDqNcuDQDXz9w=",
         "owner": "serokell",
         "repo": "serokell.nix",
-        "rev": "567820afeec19e53b134038a3f307171eaa6668f",
+        "rev": "b6bbeda170469574789f9128c9aadc3a9e91e512",
         "type": "github"
       },
       "original": {
@@ -1214,21 +1187,6 @@
         "repo": "yants",
         "type": "github"
       }
-    },
-    "systems": {
-      "locked": {
-        "lastModified": 1681028828,
-        "narHash": "sha256-Vy1rq5AaRuLzOxct8nz4T6wlgyUR7zLU309k9mBC768=",
-        "owner": "nix-systems",
-        "repo": "default",
-        "rev": "da67096a3b9bf56a91d16901293e51ba5b49a27e",
-        "type": "github"
-      },
-      "original": {
-        "owner": "nix-systems",
-        "repo": "default",
-        "type": "github"
-      }
     }
   },
   "root": "root",
