{- © 2019 Serokell <hi@serokell.io>
 - © 2019 Lars Jellema <lars.jellema@gmail.com>
 -
 - SPDX-License-Identifier: MPL-2.0
 -}

{-# LANGUAGE DeriveFoldable, OverloadedStrings, RankNTypes, LambdaCase, TupleSections, FlexibleInstances #-}

module Nixfmt.Types where

import Prelude hiding (String)

import Data.Maybe (maybeToList)
import Data.List.NonEmpty as NonEmpty
import Control.Monad.State (StateT)
import Data.Bifunctor (first)
import Data.Foldable (toList)
import Data.Function (on)
import Data.Text (Text, pack)
import Data.Void (Void)
import qualified Text.Megaparsec as MP (ParseErrorBundle, Parsec)

-- | A @megaparsec@ @ParsecT@ specified for use with @nixfmt@.
type Parser = StateT Trivia (MP.Parsec Void Text)

-- | A @megaparsec@ @ParseErrorBundle@ specified for use with @nixfmt@.
type ParseErrorBundle = MP.ParseErrorBundle Text Void

data Trivium
    = EmptyLine
    -- Single line comments, either with # or /*. (We don't need to track which one it is,
    -- as they will all be normalized to # comments.
    | LineComment  Text
    -- Multi-line comments with /* or /**. Multiple # comments are treated as a list of `LineComment`.
    -- The bool indicates a doc comment (/**)
    | BlockComment Bool [Text]
    deriving (Eq, Show)

type Trivia = [Trivium]

newtype TrailingComment = TrailingComment Text deriving (Eq, Show)

data Ann a
    = Ann Trivia a (Maybe TrailingComment)

hasTrivia :: Ann a -> Bool
hasTrivia (Ann [] _ Nothing) = False
hasTrivia _ = True

ann :: a -> Ann a
ann a = Ann [] a Nothing

-- | Equality of annotated syntax is defined as equality of their corresponding
-- semantics, thus ignoring the annotations.
instance Eq a => Eq (Ann a) where
    Ann _ x _ == Ann _ y _ = x == y

-- Trivia is ignored for Eq, so also don't show
instance Show a => Show (Ann a) where
    show (Ann _ a _) = show a

data Item a
    -- | An item with a list of line comments that apply to it. There is no
    -- empty line between the comments and the stuff it applies to.
    = CommentedItem Trivia a
    -- | A list of line comments not associated with any item. Followed by an
    -- empty line unless they're the last comments in a set or list.
    | DetachedComments Trivia
    deriving (Foldable, Show)

newtype Items a = Items { unItems :: [Item a] }

instance Eq a => Eq (Items a) where
    (==) = (==) `on` concatMap Data.Foldable.toList . unItems

instance Show a => Show (Items a) where
    show = show . concatMap Data.Foldable.toList . unItems

type Leaf = Ann Token

data StringPart
    = TextPart Text
    | Interpolation (Whole Expression)
    deriving (Eq, Show)

type Path = Ann [StringPart]

-- A string consists of lines, each of which consists of text elements and interpolations.
-- The string's text does describe the raw input text value, and not the actual text it represents
-- within Nix semantics.
type String = Ann [[StringPart]]

data SimpleSelector
    = IDSelector Leaf
    | InterpolSelector (Ann StringPart)
    | StringSelector String
    deriving (Eq, Show)

data Selector
<<<<<<< HEAD
    -- maybe dot, ident, maybe "or" and default value
    = Selector (Maybe Leaf) SimpleSelector (Maybe (Leaf, Term))
=======
    -- `.selector`
    = Selector (Maybe Leaf) SimpleSelector
>>>>>>> 0c2fb120
    deriving (Eq, Show)

data Binder
    = Inherit Leaf (Maybe Term) [SimpleSelector] Leaf
    | Assignment [Selector] Leaf Expression Leaf
    deriving (Eq, Show)

data Term
    = Token Leaf
    -- " String
    | SimpleString String
    -- '' String
    | IndentedString String
    | Path Path
<<<<<<< HEAD
    | List Leaf (Items Term) Leaf
    | Set (Maybe Leaf) Leaf (Items Binder) Leaf
    | Selection Term [Selector]
=======
    | List Leaf [Term] Leaf
    | Set (Maybe Leaf) Leaf [Binder] Leaf
    | Selection Term [Selector] (Maybe (Leaf, Term))
>>>>>>> 0c2fb120
    | Parenthesized Leaf Expression Leaf
    deriving (Eq, Show)

data ParamAttr
    -- name, Maybe question mark and default, maybe comma
    = ParamAttr Leaf (Maybe (Leaf, Expression)) (Maybe Leaf)
    | ParamEllipsis Leaf
    deriving (Eq, Show)

data Parameter
    = IDParameter Leaf
    | SetParameter Leaf [ParamAttr] Leaf
    | ContextParameter Parameter Leaf Parameter
    deriving (Show)

instance Eq Parameter where
    (IDParameter l) == (IDParameter r) = l == r
    (SetParameter l1 l2 l3) == (SetParameter r1 r2 r3) =
        l1 == r1
        && cmp l2 r2
        && l3 == r3
        where
            -- Compare two lists of paramters, but for the last argument don't compare whether or not there is a trailing comma
            cmp [] [] = True
            cmp [(ParamAttr x1 x2 _)] [(ParamAttr y1 y2 _)] = x1 == y1 && x2 == y2
            cmp (x:xs) (y:ys) = x == y && cmp xs ys
            cmp _ _ = False
    (ContextParameter l1 l2 l3) == (ContextParameter r1 r2 r3) = l1 == r1 && l2 == r2 && l3 == r3
    _ == _ = False

data Expression
    = Term Term
    | With Leaf Expression Leaf Expression
    | Let Leaf (Items Binder) Leaf Expression
    | Assert Leaf Expression Leaf Expression
    | If Leaf Expression Leaf Expression Leaf Expression
    | Abstraction Parameter Leaf Expression

    | Application Expression Expression
    | Operation Expression Leaf Expression
    | MemberCheck Expression Leaf [Selector]
    | Negation Leaf Expression
    | Inversion Leaf Expression
    deriving (Eq, Show)

-- | A Whole a is an a including final trivia. It's assumed the a stores the
-- initial trivia.
data Whole a
    = Whole a Trivia

-- | Equality of annotated syntax is defined as equality of their corresponding
-- semantics, thus ignoring the annotations.
instance Eq a => Eq (Whole a) where
    Whole x _ == Whole y _ = x == y

-- Trivia is ignored for Eq, so also don't show
instance Show a => Show (Whole a) where
    show (Whole a _) = show a

type File = Whole Expression

-- Implemented by all AST-related types whose values are guaranteed to contain at least one (annotated) token
class LanguageElement a where
    -- Map the first token of that expression, no matter how deep it sits
    -- in the AST. This is useful for modifying comments
    mapFirstToken :: (forall b. Ann b -> Ann b) -> a -> a
    mapFirstToken f a = fst (mapFirstToken' (\x -> (f x, ())) a)

    -- Same as mapFirstToken, but the mapping function also yields a value that may be
    -- returned. This is useful for getting/extracting values
    mapFirstToken' :: (forall b. Ann b -> (Ann b, c)) -> a -> (a, c)

    -- Map the last token of that expression, no matter how deep it sits
    -- in the AST. This is useful for modifying comments
    mapLastToken :: (forall b. Ann b -> Ann b) -> a -> a
    mapLastToken f a = fst (mapLastToken' (\x -> (f x, ())) a)

    -- Same as mapLastToken, but the mapping function also yields a value that may be
    -- returned. This is useful for getting/extracting values
    mapLastToken' :: (forall b. Ann b -> (Ann b, c)) -> a -> (a, c)

    -- Walk all syntactically valid sub-expressions in a breadth-first search way. This allows
    -- minimizing failing test cases
    walkSubprograms :: a -> [Expression]

instance LanguageElement (Ann a) where
    mapFirstToken' f = f
    mapLastToken' f = f
    walkSubprograms = error "unreachable"

instance LanguageElement SimpleSelector where
    mapFirstToken' f = \case
        (IDSelector name) -> first IDSelector $ f name
        (InterpolSelector name) -> first InterpolSelector $ f name
        (StringSelector name) -> first StringSelector $ f name

    mapLastToken' = mapFirstToken'

    walkSubprograms = \case
        (IDSelector name) -> [Term (Token name)]
        (InterpolSelector (Ann _ str _)) -> pure $ Term $ SimpleString $ Ann [] [[str]] Nothing
        (StringSelector str) -> [Term (SimpleString str)]

instance LanguageElement Selector where
    mapFirstToken' f = \case
        (Selector Nothing ident def) -> first (\ident' -> Selector Nothing ident' def) $ mapFirstToken' f ident
        (Selector (Just dot) ident def) -> first (\dot' -> Selector (Just dot') ident def) $ mapFirstToken' f dot

    mapLastToken' f = \case
        (Selector dot ident Nothing) -> first (\ident' -> Selector dot ident' Nothing) $ mapLastToken' f ident
        (Selector dot ident (Just (qmark, def))) -> first (Selector dot ident . Just . (qmark,)) $ mapLastToken' f def

    walkSubprograms = \case
        (Selector _ ident Nothing) -> walkSubprograms ident
        (Selector _ ident (Just (_, def))) -> (Term def) : walkSubprograms ident

instance LanguageElement ParamAttr where
    mapFirstToken' _ _ = error "unreachable"
    mapLastToken' _ _ = error "unreachable"

    walkSubprograms = \case
        (ParamAttr name Nothing _) -> [Term (Token name)]
        (ParamAttr name (Just (_, def)) _) -> [Term (Token name), def]
        (ParamEllipsis _) -> []

instance LanguageElement Parameter where
    mapFirstToken' f = \case
        (IDParameter name) -> first IDParameter (f name)
        (SetParameter open items close) -> first (\open' -> SetParameter open' items close) (f open)
        (ContextParameter first' at second) -> first (\first'' -> ContextParameter first'' at second) (mapFirstToken' f first')

    mapLastToken' f = \case
        (IDParameter name) -> first IDParameter (f name)
        (SetParameter open items close) -> first (SetParameter open items) (f close)
        (ContextParameter first' at second) -> first (ContextParameter first' at) (mapLastToken' f second)

    walkSubprograms = \case
        (IDParameter ident) -> [(Term $ Token ident)]
        (SetParameter _ bindings _) -> bindings >>= walkSubprograms
        (ContextParameter left _ right) -> walkSubprograms left ++ walkSubprograms right

instance LanguageElement Term where
    mapFirstToken' f = \case
        (Token leaf) -> first Token (f leaf)
        (SimpleString string) -> first SimpleString (f string)
        (IndentedString string) -> first IndentedString (f string)
        (Path path) -> first Path (f path)
        (List open items close) -> first (\open' -> List open' items close) (f open)
        (Set (Just rec) open items close) -> first (\rec' -> Set (Just rec') open items close) (f rec)
        (Set Nothing open items close) -> first (\open' -> Set Nothing open' items close) (f open)
        (Selection term selector) -> first (\term' -> Selection term' selector) (mapFirstToken' f term)
        (Parenthesized open expr close) -> first (\open' -> Parenthesized open' expr close) (f open)

    mapLastToken' f = \case
        (Token leaf) -> first Token (f leaf)
        (SimpleString string) -> first SimpleString (f string)
        (IndentedString string) -> first IndentedString (f string)
        (Path path) -> first Path (f path)
        (List open items close) -> first (List open items) (f close)
        (Set rec open items close) -> first (Set rec open items) (f close)
        (Selection term []) -> first (\term' -> Selection term' []) (mapLastToken' f term)
        (Selection term sels) -> first (Selection term . NonEmpty.toList) (mapLastToken' f $ NonEmpty.fromList sels)
        (Parenthesized open expr close) -> first (Parenthesized open expr) (f close)

    walkSubprograms = \case
        -- Map each item to a singleton list, then handle that
        (List _ items _) | Prelude.length (unItems items) == 1 -> case Prelude.head (unItems items) of
            (CommentedItem c item) -> [emptySet c, Term item]
            (DetachedComments _) -> []
        (List _ items _) -> unItems items >>= \case
            CommentedItem comment item ->
                [ Term (List (ann TBrackOpen) (Items [CommentedItem comment item]) (ann TBrackClose)) ]
            DetachedComments c ->
                [ Term (List (ann TBrackOpen) (Items [DetachedComments c]) (ann TBrackClose)) ]

        (Set _ _ items _) | Prelude.length (unItems items) == 1 -> case Prelude.head (unItems items) of
            (CommentedItem c (Inherit _ from sels _)) ->
                (Term <$> maybeToList from) ++ concatMap walkSubprograms sels ++ [emptySet c]
            (CommentedItem c (Assignment sels _ expr _)) ->
                expr : concatMap walkSubprograms sels ++ [emptySet c]
            (DetachedComments _) -> []
        (Set _ _ items _) -> unItems items >>= \case
            -- Map each binding to a singleton set
            (CommentedItem comment item) ->
                [ Term (Set Nothing (ann TBraceOpen) (Items [CommentedItem comment item]) (ann TBraceClose)) ]
            (DetachedComments c) -> [ emptySet c ]
        (Selection term sels) -> Term term : (sels >>= walkSubprograms)
        (Parenthesized _ expr _) -> [expr]
        -- The others are already minimal
        _ -> []
      where
        emptySet c = Term (Set Nothing (ann TBraceOpen) (Items [DetachedComments c]) (ann TBraceClose))

instance LanguageElement Expression where
    mapFirstToken' f = \case
        (Term term) -> first Term (mapFirstToken' f term)
        (With with expr0 semicolon expr1) -> first (\with' -> With with' expr0 semicolon expr1) (f with)
        (Let let_ items in_ body) -> first (\let_' -> Let let_' items in_ body) (f let_)
        (Assert assert cond semicolon body) -> first (\assert' -> Assert assert' cond semicolon body) (f assert)
        (If if_ expr0 then_ expr1 else_ expr2) -> first (\if_' -> If if_' expr0 then_ expr1 else_ expr2) (f if_)
        (Abstraction param colon body) -> first (\param' -> Abstraction param' colon body) (mapFirstToken' f param)
        (Application g a) -> first (\g' -> Application g' a) (mapFirstToken' f g)
        (Operation left op right) -> first (\left' -> Operation left' op right) (mapFirstToken' f left)
        (MemberCheck name dot selectors) -> first (\name' -> MemberCheck name' dot selectors) (mapFirstToken' f name)
        (Negation not_ expr) -> first (\not_' -> Negation not_' expr) (f not_)
        (Inversion tilde expr) -> first (\tilde' -> Inversion tilde' expr) (f tilde)

    mapLastToken' f = \case
        (Term term) -> first Term (mapLastToken' f term)
        (With with expr0 semicolon expr1) -> first (With with expr0 semicolon) (mapLastToken' f expr1)
        (Let let_ items in_ body) -> first (Let let_ items in_) (mapLastToken' f body)
        (Assert assert cond semicolon body) -> first (Assert assert cond semicolon) (mapLastToken' f body)
        (If if_ expr0 then_ expr1 else_ expr2) -> first (If if_ expr0 then_ expr1 else_) (mapLastToken' f expr2)
        (Abstraction param colon body) -> first (Abstraction param colon) (mapLastToken' f body)
        (Application g a) -> first (Application g) (mapLastToken' f a)
        (Operation left op right) -> first (Operation left op) (mapLastToken' f right)
        (MemberCheck name dot []) -> first (\dot' -> MemberCheck name dot' []) (mapLastToken' f dot)
        (MemberCheck name dot sels) -> first (MemberCheck name dot . NonEmpty.toList) (mapLastToken' f $ NonEmpty.fromList sels)
        (Negation not_ expr) -> first (Negation not_) (mapLastToken' f expr)
        (Inversion tilde expr) -> first (Inversion tilde) (mapLastToken' f expr)

    walkSubprograms = \case
        (Term term) -> walkSubprograms term
        (With _ expr0 _ expr1) -> [expr0, expr1]
        (Let _ items _ body) -> body : (unItems items >>= \case
                -- Map each binding to a singleton set
                (CommentedItem _ item) -> [ Term (Set Nothing (ann TBraceOpen) (Items [(CommentedItem [] item)]) (ann TBraceClose)) ]
                (DetachedComments _) -> []
            )
        (Assert _ cond _ body) -> [cond, body]
        (If _ expr0 _ expr1 _ expr2) -> [expr0, expr1, expr2]
        (Abstraction param _ body) -> [(Abstraction param (ann TColon) (Term (Token (ann (Identifier "_"))))), body]
        (Application g a) -> [g, a]
        (Operation left _ right) -> [left, right]
        (MemberCheck name _ sels) -> name : (sels >>= walkSubprograms)
        (Negation _ expr) -> [expr]
        (Inversion _ expr) -> [expr]

instance LanguageElement (Whole Expression) where
    mapFirstToken' f (Whole a trivia)
        = first (\a' -> Whole a' trivia) (mapFirstToken' f a)

    mapLastToken' f (Whole a trivia)
        = first (\a' -> Whole a' trivia) (mapLastToken' f a)

    walkSubprograms (Whole a _) = [a]

instance LanguageElement a => LanguageElement (NonEmpty a) where
    mapFirstToken' f (x :| _) = first pure $ mapFirstToken' f x

    mapLastToken' f (x :| []) = first pure $ mapLastToken' f x
    mapLastToken' f (x :| xs) = first ((x :|) . NonEmpty.toList) $ mapLastToken' f (NonEmpty.fromList xs)

    walkSubprograms = error "unreachable"

data Token
    = Integer    Int
    | Float      Double
    | Identifier Text
    | EnvPath    Text

    | KAssert
    | KElse
    | KIf
    | KIn
    | KInherit
    | KLet
    | KOr
    | KRec
    | KThen
    | KWith

    | TBraceOpen
    | TBraceClose
    | TBrackOpen
    | TBrackClose
    | TInterOpen
    | TInterClose
    | TParenOpen
    | TParenClose

    | TAssign
    | TAt
    | TColon
    | TComma
    | TDot
    | TDoubleQuote
    | TDoubleSingleQuote
    | TEllipsis
    | TQuestion
    | TSemicolon

    | TConcat
    | TNegate
    | TUpdate

    | TPlus
    | TMinus
    | TMul
    | TDiv

    | TAnd
    | TOr
    | TEqual
    | TGreater
    | TGreaterEqual
    | TImplies
    | TLess
    | TLessEqual
    | TNot
    | TUnequal

    | SOF
    deriving (Eq, Show)


data Fixity
    = Prefix
    | InfixL
    | InfixN
    | InfixR
    | Postfix
    deriving (Eq, Show)

data Operator
    = Op Fixity Token
    | Apply
    deriving (Eq, Show)

-- | A list of lists of operators where lists that come first contain operators
-- that bind more strongly.
operators :: [[Operator]]
operators =
    [ [ Apply ]
    , [ Op Prefix TMinus ]
    , [ Op Postfix TQuestion ]
    , [ Op InfixR TConcat ]
    , [ Op InfixL TMul
      , Op InfixL TDiv ]
    , [ Op InfixL TPlus
      , Op InfixL TMinus ]
    , [ Op Prefix TNot ]
    , [ Op InfixR TUpdate ]
    , [ Op InfixN TLess
      , Op InfixN TGreater
      , Op InfixN TLessEqual
      , Op InfixN TGreaterEqual ]
    , [ Op InfixN TEqual
      , Op InfixN TUnequal ]
    , [ Op InfixL TAnd ]
    , [ Op InfixL TOr ]
    , [ Op InfixL TImplies ]
    ]

tokenText :: Token -> Text
tokenText (Identifier i)     = i
tokenText (Integer i)        = pack (show i)
tokenText (Float f)          = pack (show f)
tokenText (EnvPath p)        = "<" <> p <> ">"

tokenText KAssert            = "assert"
tokenText KElse              = "else"
tokenText KIf                = "if"
tokenText KIn                = "in"
tokenText KInherit           = "inherit"
tokenText KLet               = "let"
tokenText KOr                = "or"
tokenText KRec               = "rec"
tokenText KThen              = "then"
tokenText KWith              = "with"

tokenText TBraceOpen         = "{"
tokenText TBraceClose        = "}"
tokenText TBrackOpen         = "["
tokenText TBrackClose        = "]"
tokenText TInterOpen         = "${"
tokenText TInterClose        = "}"
tokenText TParenOpen         = "("
tokenText TParenClose        = ")"

tokenText TAssign            = "="
tokenText TAt                = "@"
tokenText TColon             = ":"
tokenText TComma             = ","
tokenText TDot               = "."
tokenText TDoubleQuote       = "\""
tokenText TDoubleSingleQuote = "''"
tokenText TEllipsis          = "..."
tokenText TQuestion          = "?"
tokenText TSemicolon         = ";"

tokenText TPlus              = "+"
tokenText TMinus             = "-"
tokenText TMul               = "*"
tokenText TDiv               = "/"
tokenText TConcat            = "++"
tokenText TNegate            = "-"
tokenText TUpdate            = "//"

tokenText TAnd               = "&&"
tokenText TOr                = "||"
tokenText TEqual             = "=="
tokenText TGreater           = ">"
tokenText TGreaterEqual      = ">="
tokenText TImplies           = "->"
tokenText TLess              = "<"
tokenText TLessEqual         = "<="
tokenText TNot               = "!"
tokenText TUnequal           = "!="

tokenText SOF                = ""<|MERGE_RESOLUTION|>--- conflicted
+++ resolved
@@ -42,6 +42,7 @@
 
 data Ann a
     = Ann Trivia a (Maybe TrailingComment)
+    deriving (Show)
 
 hasTrivia :: Ann a -> Bool
 hasTrivia (Ann [] _ Nothing) = False
@@ -56,8 +57,8 @@
     Ann _ x _ == Ann _ y _ = x == y
 
 -- Trivia is ignored for Eq, so also don't show
-instance Show a => Show (Ann a) where
-    show (Ann _ a _) = show a
+--instance Show a => Show (Ann a) where
+--    show (Ann _ a _) = show a
 
 data Item a
     -- | An item with a list of line comments that apply to it. There is no
@@ -74,7 +75,8 @@
     (==) = (==) `on` concatMap Data.Foldable.toList . unItems
 
 instance Show a => Show (Items a) where
-    show = show . concatMap Data.Foldable.toList . unItems
+    -- show = show . concatMap Data.Foldable.toList . unItems
+    show = show . unItems
 
 type Leaf = Ann Token
 
@@ -97,13 +99,8 @@
     deriving (Eq, Show)
 
 data Selector
-<<<<<<< HEAD
-    -- maybe dot, ident, maybe "or" and default value
-    = Selector (Maybe Leaf) SimpleSelector (Maybe (Leaf, Term))
-=======
     -- `.selector`
     = Selector (Maybe Leaf) SimpleSelector
->>>>>>> 0c2fb120
     deriving (Eq, Show)
 
 data Binder
@@ -118,15 +115,9 @@
     -- '' String
     | IndentedString String
     | Path Path
-<<<<<<< HEAD
     | List Leaf (Items Term) Leaf
     | Set (Maybe Leaf) Leaf (Items Binder) Leaf
-    | Selection Term [Selector]
-=======
-    | List Leaf [Term] Leaf
-    | Set (Maybe Leaf) Leaf [Binder] Leaf
     | Selection Term [Selector] (Maybe (Leaf, Term))
->>>>>>> 0c2fb120
     | Parenthesized Leaf Expression Leaf
     deriving (Eq, Show)
 
@@ -231,17 +222,12 @@
         (StringSelector str) -> [Term (SimpleString str)]
 
 instance LanguageElement Selector where
-    mapFirstToken' f = \case
-        (Selector Nothing ident def) -> first (\ident' -> Selector Nothing ident' def) $ mapFirstToken' f ident
-        (Selector (Just dot) ident def) -> first (\dot' -> Selector (Just dot') ident def) $ mapFirstToken' f dot
-
-    mapLastToken' f = \case
-        (Selector dot ident Nothing) -> first (\ident' -> Selector dot ident' Nothing) $ mapLastToken' f ident
-        (Selector dot ident (Just (qmark, def))) -> first (Selector dot ident . Just . (qmark,)) $ mapLastToken' f def
-
-    walkSubprograms = \case
-        (Selector _ ident Nothing) -> walkSubprograms ident
-        (Selector _ ident (Just (_, def))) -> (Term def) : walkSubprograms ident
+    mapFirstToken' f (Selector Nothing ident) = first (\ident' -> Selector Nothing ident') $ mapFirstToken' f ident
+    mapFirstToken' f (Selector (Just dot) ident) = first (\dot' -> Selector (Just dot') ident) $ mapFirstToken' f dot
+
+    mapLastToken' f (Selector dot ident) = first (\ident' -> Selector dot ident') $ mapLastToken' f ident
+
+    walkSubprograms (Selector _ ident) = walkSubprograms ident
 
 instance LanguageElement ParamAttr where
     mapFirstToken' _ _ = error "unreachable"
@@ -277,7 +263,7 @@
         (List open items close) -> first (\open' -> List open' items close) (f open)
         (Set (Just rec) open items close) -> first (\rec' -> Set (Just rec') open items close) (f rec)
         (Set Nothing open items close) -> first (\open' -> Set Nothing open' items close) (f open)
-        (Selection term selector) -> first (\term' -> Selection term' selector) (mapFirstToken' f term)
+        (Selection term selector def) -> first (\term' -> Selection term' selector def) (mapFirstToken' f term)
         (Parenthesized open expr close) -> first (\open' -> Parenthesized open' expr close) (f open)
 
     mapLastToken' f = \case
@@ -287,8 +273,11 @@
         (Path path) -> first Path (f path)
         (List open items close) -> first (List open items) (f close)
         (Set rec open items close) -> first (Set rec open items) (f close)
-        (Selection term []) -> first (\term' -> Selection term' []) (mapLastToken' f term)
-        (Selection term sels) -> first (Selection term . NonEmpty.toList) (mapLastToken' f $ NonEmpty.fromList sels)
+        (Selection term sels (Just (orToken, def))) -> first (\def' -> Selection term sels (Just (orToken, def'))) (mapLastToken' f def)
+        (Selection term sels Nothing) ->
+          case NonEmpty.nonEmpty sels of
+            Just nonEmptySels -> first (\sels' -> Selection term (NonEmpty.toList sels') Nothing) (mapLastToken' f nonEmptySels)
+            Nothing -> first (\term' -> Selection term' [] Nothing) (mapLastToken' f term)
         (Parenthesized open expr close) -> first (Parenthesized open expr) (f close)
 
     walkSubprograms = \case
@@ -313,7 +302,8 @@
             (CommentedItem comment item) ->
                 [ Term (Set Nothing (ann TBraceOpen) (Items [CommentedItem comment item]) (ann TBraceClose)) ]
             (DetachedComments c) -> [ emptySet c ]
-        (Selection term sels) -> Term term : (sels >>= walkSubprograms)
+        (Selection term sels Nothing) -> Term term : (sels >>= walkSubprograms)
+        (Selection term sels (Just (_, def))) -> Term term : (sels >>= walkSubprograms) ++ [ Term def ]
         (Parenthesized _ expr _) -> [expr]
         -- The others are already minimal
         _ -> []
